--- conflicted
+++ resolved
@@ -24,19 +24,11 @@
 
 import click
 from flask.cli import with_appcontext
-from sqlalchemy import exc
 
-<<<<<<< HEAD
 from reana_workflow_controller import config
 from reana_workflow_controller.factory import db
-from reana_workflow_controller.fsdb import create_user_space
 from reana_workflow_controller.models import User
-=======
-from . import config
-from .factory import db
-from .models import User
-from .utils import create_user_space
->>>>>>> 9a306cd3
+from reana_workflow_controller.utils import create_user_space
 
 
 @click.group()
